--- conflicted
+++ resolved
@@ -411,11 +411,7 @@
     inventory.unit = data[:unit]
     inventory.price = data[:price]
     inventory.supplier = data[:supplier]
-<<<<<<< HEAD
     inventory.input_date = Date.new(2024, 10, 1)
-=======
-    inventory.input_date = Date.new(2023, 11, 20)
->>>>>>> 4bfa7620
   end
 end
 
@@ -438,11 +434,7 @@
     inventory.unit = data[:unit]
     inventory.price = data[:price]
     inventory.supplier = data[:supplier]
-<<<<<<< HEAD
     inventory.input_date = Date.new(2024, 10, 1)
-=======
-    inventory.input_date = Date.new(2023, 11, 25)
->>>>>>> 4bfa7620
   end
 end
 
@@ -467,11 +459,7 @@
     inventory.unit = data[:unit]
     inventory.price = data[:price]
     inventory.supplier = data[:supplier]
-<<<<<<< HEAD
     inventory.input_date = Date.new(2024, 7, 1)
-=======
-    inventory.input_date = Date.new(2023, 9, 1)
->>>>>>> 4bfa7620
   end
 end
 
@@ -494,11 +482,7 @@
     inventory.unit = data[:unit]
     inventory.price = data[:price]
     inventory.supplier = data[:supplier]
-<<<<<<< HEAD
     inventory.input_date = Date.new(2024, 1, 1)
-=======
-    inventory.input_date = Date.new(2023, 6, 1)
->>>>>>> 4bfa7620
   end
 end
 
@@ -550,7 +534,6 @@
 manager_user = User.find_by(email: 'manager@example.com')
 
 work_orders_data = [
-<<<<<<< HEAD
   { block: blocks[0], work_order_rate: work_order_rates[0], start_date: Date.new(2024, 10, 1),
     work_order_status: 'completed' },
   { block: blocks[1], work_order_rate: work_order_rates[1], start_date: Date.new(2024, 10, 6),
@@ -570,27 +553,6 @@
   { block: blocks[8], work_order_rate: work_order_rates[2], start_date: Date.new(2024, 11, 11),
     work_order_status: 'ongoing' },
   { block: blocks[9], work_order_rate: work_order_rates[3], start_date: Date.new(2024, 11, 14),
-=======
-  { block: blocks[0], work_order_rate: work_order_rates[0], start_date: Date.new(2023, 11, 1),
-    work_order_status: 'completed' },
-  { block: blocks[1], work_order_rate: work_order_rates[1], start_date: Date.new(2023, 11, 6),
-    work_order_status: 'completed' },
-  { block: blocks[2], work_order_rate: work_order_rates[2], start_date: Date.new(2023, 11, 11),
-    work_order_status: 'ongoing' },
-  { block: blocks[3], work_order_rate: work_order_rates[3], start_date: Date.new(2023, 11, 16),
-    work_order_status: 'pending' },
-  { block: blocks[4], work_order_rate: work_order_rates[4], start_date: Date.new(2023, 11, 21),
-    work_order_status: 'completed' },
-  { block: blocks[5], work_order_rate: work_order_rates[5], start_date: Date.new(2023, 11, 26),
-    work_order_status: 'ongoing' },
-  { block: blocks[6], work_order_rate: work_order_rates[0], start_date: Date.new(2023, 12, 1),
-    work_order_status: 'amendment_required' },
-  { block: blocks[7], work_order_rate: work_order_rates[1], start_date: Date.new(2023, 12, 6),
-    work_order_status: 'pending' },
-  { block: blocks[8], work_order_rate: work_order_rates[2], start_date: Date.new(2023, 12, 11),
-    work_order_status: 'ongoing' },
-  { block: blocks[9], work_order_rate: work_order_rates[3], start_date: Date.new(2023, 12, 14),
->>>>>>> 4bfa7620
     work_order_status: 'pending' }
 ]
 
@@ -700,11 +662,7 @@
 
 # Create Pay Calculations
 puts 'Creating pay calculations...'
-<<<<<<< HEAD
 pay_calc = PayCalculation.find_or_create_by!(month_year: '2024-11') do |pc|
-=======
-pay_calc = PayCalculation.find_or_create_by!(month_year: '2024-01') do |pc|
->>>>>>> 4bfa7620
   pc.overall_total = 0
 end
 
