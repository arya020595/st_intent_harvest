# This file is auto-generated from the current state of the database. Instead
# of editing this file, please use the migrations feature of Active Record to
# incrementally modify your database, and then regenerate this schema definition.
#
# This file is the source Rails uses to define your schema when running `bin/rails
# db:schema:load`. When creating a new database, `bin/rails db:schema:load` tends to
# be faster and is potentially less error prone than running all of your
# migrations from scratch. Old migrations may fail to apply correctly if those
# migrations use external dependencies or application code.
#
# It's strongly recommended that you check this file into your version control system.

<<<<<<< HEAD
ActiveRecord::Schema[8.1].define(version: 2025_12_11_094024) do
=======
ActiveRecord::Schema[8.1].define(version: 2025_12_12_021242) do
>>>>>>> 8d9c3bdf
  # These are extensions that must be enabled in order to support this database
  enable_extension "pg_catalog.plpgsql"

  create_table "audits", force: :cascade do |t|
    t.string "action"
    t.integer "associated_id"
    t.string "associated_type"
    t.integer "auditable_id"
    t.string "auditable_type"
    t.text "audited_changes"
    t.string "comment"
    t.datetime "created_at"
    t.string "remote_address"
    t.string "request_uuid"
    t.integer "user_id"
    t.string "user_type"
    t.string "username"
    t.integer "version", default: 0
    t.index ["associated_type", "associated_id"], name: "associated_index"
    t.index ["auditable_type", "auditable_id", "version"], name: "auditable_index"
    t.index ["created_at"], name: "index_audits_on_created_at"
    t.index ["request_uuid"], name: "index_audits_on_request_uuid"
    t.index ["user_id", "user_type"], name: "user_index"
  end

  create_table "blocks", force: :cascade do |t|
    t.string "block_number"
    t.datetime "created_at", null: false
    t.decimal "hectarage", precision: 10, scale: 2
    t.datetime "updated_at", null: false
  end

  create_table "categories", force: :cascade do |t|
    t.string "category_type"
    t.datetime "created_at", null: false
    t.string "name"
    t.integer "parent_id"
    t.datetime "updated_at", null: false
  end

  create_table "deduction_types", force: :cascade do |t|
    t.string "applies_to_nationality", comment: "Nationality filter: all, malaysian, foreign"
    t.string "calculation_type", default: "percentage", null: false, comment: "Type of calculation: percentage (multiply by gross_salary) or fixed (use amount as-is)"
    t.string "code", null: false
    t.datetime "created_at", null: false
    t.text "description"
    t.date "effective_from"
    t.date "effective_until"
    t.decimal "employee_contribution", precision: 10, scale: 2, default: "0.0", comment: "Employee's contribution rate (percentage) or fixed amount (RM)"
    t.decimal "employer_contribution", precision: 10, scale: 2, default: "0.0", comment: "Employer's contribution rate (percentage) or fixed amount (RM)"
    t.boolean "is_active", default: true, null: false
    t.string "name", null: false
    t.datetime "updated_at", null: false
    t.index ["applies_to_nationality"], name: "index_deduction_types_on_applies_to_nationality"
    t.index ["calculation_type"], name: "index_deduction_types_on_calculation_type"
    t.index ["code", "effective_until"], name: "index_deduction_types_on_code_and_effective_until"
    t.index ["code"], name: "index_deduction_types_on_code"
    t.index ["effective_from"], name: "index_deduction_types_on_effective_from"
    t.index ["effective_until"], name: "index_deduction_types_on_effective_until"
    t.index ["is_active"], name: "index_deduction_types_on_is_active"
  end

  create_table "deduction_wage_ranges", force: :cascade do |t|
    t.string "calculation_method", default: "fixed", null: false
    t.datetime "created_at", null: false
    t.bigint "deduction_type_id", null: false
    t.decimal "employee_amount", precision: 10, scale: 2, default: "0.0", null: false
    t.decimal "employee_percentage", precision: 5, scale: 2, default: "0.0", null: false
    t.decimal "employer_amount", precision: 10, scale: 2, default: "0.0", null: false
    t.decimal "employer_percentage", precision: 5, scale: 2, default: "0.0", null: false
    t.decimal "max_wage", precision: 10, scale: 2
    t.decimal "min_wage", precision: 10, scale: 2, null: false
    t.datetime "updated_at", null: false
    t.index "deduction_type_id, min_wage, COALESCE(max_wage, (999999999)::numeric)", name: "idx_wage_ranges_unique", unique: true
    t.index ["deduction_type_id", "min_wage", "max_wage"], name: "idx_wage_ranges_salary_lookup"
    t.index ["deduction_type_id"], name: "index_deduction_wage_ranges_on_deduction_type_id"
    t.check_constraint "calculation_method::text = ANY (ARRAY['fixed'::character varying, 'percentage'::character varying]::text[])", name: "calculation_method_check"
    t.check_constraint "max_wage IS NULL OR max_wage >= min_wage", name: "max_wage_check"
  end

  create_table "inventories", force: :cascade do |t|
    t.bigint "category_id"
    t.datetime "created_at", null: false
    t.string "name", null: false
    t.bigint "unit_id"
    t.datetime "updated_at", null: false
    t.index ["category_id"], name: "index_inventories_on_category_id"
    t.index ["unit_id"], name: "index_inventories_on_unit_id"
  end

  create_table "inventory_orders", force: :cascade do |t|
    t.datetime "created_at", null: false
    t.date "date_of_arrival"
    t.bigint "inventory_id", null: false
    t.date "purchase_date", null: false
    t.integer "quantity", null: false
    t.string "supplier", null: false
    t.decimal "total_price", precision: 10, scale: 2, null: false
    t.decimal "unit_price", precision: 10, scale: 2
    t.datetime "updated_at", null: false
    t.index ["inventory_id"], name: "index_inventory_orders_on_inventory_id"
    t.index ["purchase_date"], name: "index_inventory_orders_on_purchase_date"
  end

  create_table "mandays", force: :cascade do |t|
    t.datetime "created_at", null: false
    t.datetime "updated_at", null: false
    t.date "work_month", null: false
    t.index ["work_month"], name: "index_mandays_on_work_month", unique: true, comment: "Ensure one manday entry per month"
  end

  create_table "mandays_workers", force: :cascade do |t|
    t.datetime "created_at", null: false
    t.integer "days"
    t.bigint "manday_id", null: false
    t.text "remarks"
    t.datetime "updated_at", null: false
    t.bigint "worker_id", null: false
    t.index ["manday_id", "worker_id"], name: "index_mandays_workers_on_manday_id_and_worker_id", unique: true, comment: "Ensure one entry per worker per month"
    t.index ["manday_id"], name: "index_mandays_workers_on_manday_id"
    t.index ["worker_id"], name: "index_mandays_workers_on_worker_id"
  end

  create_table "pay_calculation_details", force: :cascade do |t|
    t.datetime "created_at", null: false
    t.string "currency", default: "RM"
    t.jsonb "deduction_breakdown", comment: "JSON breakdown of deductions: {EPF: {worker: 0, employee: 0}, SOCSO: {...}}"
    t.decimal "deductions", precision: 10, scale: 2
    t.decimal "employee_deductions", precision: 10, scale: 2, default: "0.0", null: false, comment: "Employee's total deductions (deducted from salary)"
    t.decimal "employer_deductions", precision: 10, scale: 2, default: "0.0", null: false, comment: "Employer's total contributions (company cost)"
    t.decimal "gross_salary", precision: 10, scale: 2
    t.decimal "net_salary", precision: 10, scale: 2
    t.bigint "pay_calculation_id", null: false
    t.datetime "updated_at", null: false
    t.bigint "worker_id", null: false
    t.index ["pay_calculation_id"], name: "index_pay_calculation_details_on_pay_calculation_id"
    t.index ["worker_id"], name: "index_pay_calculation_details_on_worker_id"
  end

  create_table "pay_calculations", force: :cascade do |t|
    t.datetime "created_at", null: false
    t.string "month_year", null: false
    t.decimal "total_deductions", precision: 10, scale: 2, default: "0.0", null: false
    t.decimal "total_gross_salary", precision: 10, scale: 2, default: "0.0", null: false
    t.decimal "total_net_salary", precision: 10, scale: 2, default: "0.0", null: false
    t.datetime "updated_at", null: false
  end

  create_table "permissions", force: :cascade do |t|
    t.string "code", null: false
    t.datetime "created_at", null: false
    t.string "name", null: false
    t.string "resource", null: false
    t.string "section"
    t.datetime "updated_at", null: false
    t.index ["code"], name: "index_permissions_on_code", unique: true
    t.index ["resource"], name: "index_permissions_on_resource"
  end

  create_table "roles", force: :cascade do |t|
    t.datetime "created_at", null: false
    t.text "description"
    t.string "name"
    t.datetime "updated_at", null: false
  end

  create_table "roles_permissions", force: :cascade do |t|
    t.datetime "created_at", null: false
    t.bigint "permission_id", null: false
    t.bigint "role_id", null: false
    t.datetime "updated_at", null: false
    t.index ["permission_id"], name: "index_roles_permissions_on_permission_id"
    t.index ["role_id", "permission_id"], name: "index_roles_permissions_on_role_id_and_permission_id", unique: true
    t.index ["role_id"], name: "index_roles_permissions_on_role_id"
  end

  create_table "units", force: :cascade do |t|
    t.datetime "created_at", null: false
    t.string "name"
    t.string "unit_type"
    t.datetime "updated_at", null: false
  end

  create_table "users", force: :cascade do |t|
    t.datetime "created_at", null: false
    t.datetime "current_sign_in_at"
    t.string "current_sign_in_ip"
    t.string "email", default: "", null: false
    t.string "encrypted_password", default: "", null: false
    t.boolean "is_active", default: true
    t.datetime "last_sign_in_at"
    t.string "last_sign_in_ip"
    t.string "name"
    t.datetime "remember_created_at"
    t.datetime "reset_password_sent_at"
    t.string "reset_password_token"
    t.bigint "role_id"
    t.integer "sign_in_count", default: 0, null: false
    t.datetime "updated_at", null: false
    t.index ["email"], name: "index_users_on_email", unique: true
    t.index ["reset_password_token"], name: "index_users_on_reset_password_token", unique: true
    t.index ["role_id"], name: "index_users_on_role_id"
  end

  create_table "vehicles", force: :cascade do |t|
    t.datetime "created_at", null: false
    t.datetime "updated_at", null: false
    t.string "vehicle_model"
    t.string "vehicle_number"
  end

  create_table "work_order_histories", force: :cascade do |t|
    t.string "action"
    t.datetime "created_at", null: false
    t.string "from_state"
    t.text "remarks"
    t.string "to_state"
    t.jsonb "transition_details", default: {}
    t.datetime "updated_at", null: false
    t.bigint "user_id"
    t.string "user_name"
    t.bigint "work_order_id", null: false
    t.index ["user_id"], name: "index_work_order_histories_on_user_id"
    t.index ["work_order_id", "created_at"], name: "index_work_order_histories_on_order_and_created"
    t.index ["work_order_id"], name: "index_work_order_histories_on_work_order_id"
  end

  create_table "work_order_items", force: :cascade do |t|
    t.integer "amount_used"
    t.string "category_name"
    t.datetime "created_at", null: false
    t.bigint "inventory_id"
    t.string "item_name"
    t.decimal "price", precision: 10, scale: 2
    t.string "unit_name"
    t.datetime "updated_at", null: false
    t.bigint "work_order_id", null: false
    t.index ["inventory_id"], name: "index_work_order_items_on_inventory_id"
    t.index ["work_order_id"], name: "index_work_order_items_on_work_order_id"
  end

  create_table "work_order_rates", force: :cascade do |t|
    t.datetime "created_at", null: false
    t.string "currency", default: "RM"
    t.decimal "rate", precision: 10, scale: 2
    t.bigint "unit_id"
    t.datetime "updated_at", null: false
    t.string "work_order_name"
    t.string "work_order_rate_type", default: "normal", comment: "Type of work order rate: normal (all fields), resources (resource fields only), work_days (worker details only)"
    t.index ["unit_id"], name: "index_work_order_rates_on_unit_id"
  end

  create_table "work_order_workers", force: :cascade do |t|
    t.decimal "amount", precision: 10, scale: 2
    t.datetime "created_at", null: false
    t.decimal "rate", precision: 10, scale: 2
    t.text "remarks"
    t.datetime "updated_at", null: false
    t.decimal "work_area_size", precision: 10, scale: 3
    t.integer "work_days", comment: "How many days worker works in given month"
    t.bigint "work_order_id", null: false
    t.bigint "worker_id", null: false
    t.string "worker_name"
    t.index ["work_order_id"], name: "index_work_order_workers_on_work_order_id"
    t.index ["worker_id"], name: "index_work_order_workers_on_worker_id"
  end

  create_table "work_orders", force: :cascade do |t|
    t.datetime "approved_at"
    t.string "approved_by"
    t.string "block_hectarage"
    t.bigint "block_id"
    t.string "block_number"
    t.date "completion_date"
    t.datetime "created_at", null: false
    t.date "date_of_usage"
    t.bigint "field_conductor_id"
    t.string "field_conductor_name"
    t.date "start_date"
    t.datetime "updated_at", null: false
    t.bigint "vehicle_id"
    t.string "vehicle_model"
    t.string "vehicle_number"
    t.date "work_month", comment: "First day of the month for Mandays calculation"
    t.bigint "work_order_rate_id"
    t.string "work_order_rate_name"
    t.decimal "work_order_rate_price", precision: 10, scale: 2
    t.string "work_order_rate_type"
    t.string "work_order_rate_unit_name"
    t.string "work_order_status", default: "ongoing"
    t.index ["block_id", "work_order_rate_id"], name: "index_work_orders_on_block_and_rate"
    t.index ["block_id"], name: "index_work_orders_on_block_id"
    t.index ["field_conductor_id"], name: "index_work_orders_on_field_conductor_id"
    t.index ["vehicle_id"], name: "index_work_orders_on_vehicle_id"
    t.index ["work_order_rate_id"], name: "index_work_orders_on_work_order_rate_id"
    t.index ["work_order_rate_type"], name: "index_work_orders_on_work_order_rate_type"
    t.index ["work_order_rate_unit_name"], name: "index_work_orders_on_work_order_rate_unit_name"
  end

  create_table "workers", force: :cascade do |t|
    t.datetime "created_at", null: false
    t.string "gender"
    t.date "hired_date"
    t.string "identity_number"
    t.boolean "is_active"
    t.string "name"
    t.string "nationality"
    t.string "position"
    t.datetime "updated_at", null: false
    t.string "worker_type"
  end

  add_foreign_key "deduction_wage_ranges", "deduction_types", on_delete: :cascade
  add_foreign_key "inventories", "categories"
  add_foreign_key "inventories", "units"
  add_foreign_key "inventory_orders", "inventories"
  add_foreign_key "mandays_workers", "mandays"
  add_foreign_key "mandays_workers", "workers"
  add_foreign_key "pay_calculation_details", "pay_calculations"
  add_foreign_key "pay_calculation_details", "workers"
  add_foreign_key "roles_permissions", "permissions"
  add_foreign_key "roles_permissions", "roles"
  add_foreign_key "users", "roles"
  add_foreign_key "work_order_histories", "users"
  add_foreign_key "work_order_histories", "work_orders"
  add_foreign_key "work_order_items", "inventories"
  add_foreign_key "work_order_items", "work_orders"
  add_foreign_key "work_order_rates", "units"
  add_foreign_key "work_order_workers", "work_orders"
  add_foreign_key "work_order_workers", "workers"
  add_foreign_key "work_orders", "blocks"
  add_foreign_key "work_orders", "users", column: "field_conductor_id"
  add_foreign_key "work_orders", "vehicles", validate: false
  add_foreign_key "work_orders", "work_order_rates"
end<|MERGE_RESOLUTION|>--- conflicted
+++ resolved
@@ -10,11 +10,7 @@
 #
 # It's strongly recommended that you check this file into your version control system.
 
-<<<<<<< HEAD
 ActiveRecord::Schema[8.1].define(version: 2025_12_11_094024) do
-=======
-ActiveRecord::Schema[8.1].define(version: 2025_12_12_021242) do
->>>>>>> 8d9c3bdf
   # These are extensions that must be enabled in order to support this database
   enable_extension "pg_catalog.plpgsql"
 
