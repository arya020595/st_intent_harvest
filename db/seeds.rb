--- conflicted
+++ resolved
@@ -177,29 +177,20 @@
 manager_role = Role.find_or_create_by!(name: 'Manager') do |role|
   role.description = 'Can view dashboard and approve work orders'
 end
-<<<<<<< HEAD
 manager_permissions = Permission.where(subject: ['Dashboard', 'WorkOrder::Approval'])
-=======
-manager_permissions = Permission.where(subject: 'WorkOrder::Approval', action: %w[index show update])
->>>>>>> 0db0607f
 manager_role.permissions = manager_permissions
 
 # Field Conductor - can create and manage work order details
 field_conductor_role = Role.find_or_create_by!(name: 'Field Conductor') do |role|
   role.description = 'Can create and manage work order details'
 end
-<<<<<<< HEAD
 field_conductor_permissions = Permission.where(subject: ['Dashboard', 'WorkOrder::Detail'])
-=======
-field_conductor_permissions = Permission.where(subject: 'WorkOrder::Detail', action: %w[index show create update])
->>>>>>> 0db0607f
 field_conductor_role.permissions = field_conductor_permissions
 
 # Clerk - administrative support with managed access to pay calculations, payslips, inventories, workers, and master data
 clerk_role = Role.find_or_create_by!(name: 'Clerk') do |role|
   role.description = 'Can manage pay calculations, payslips, inventories, workers, and master data'
 end
-<<<<<<< HEAD
 clerk_permissions = Permission.where(subject: [
                                        'Dashboard',
                                        'WorkOrder::PayCalculation',
@@ -212,21 +203,6 @@
                                        'MasterData::Unit',
                                        'MasterData::Category'
                                      ])
-=======
-clerk_permissions = []
-# Pay calculations - can create, view and update
-clerk_permissions += Permission.where(subject: 'WorkOrder::PayCalculation', action: %w[index show create update])
-# Payslips - read-only access
-clerk_permissions += Permission.where(subject: 'Payslip', action: %w[index show])
-# Inventories, Workers, and Master Data - can create, view and update
-clerk_permissions += Permission.where(subject: 'Inventory', action: %w[index show create update])
-clerk_permissions += Permission.where(subject: 'Worker', action: %w[index show create update])
-clerk_permissions += Permission.where(subject: 'MasterData::Vehicle', action: %w[index show create update])
-clerk_permissions += Permission.where(subject: 'MasterData::Block', action: %w[index show create update])
-clerk_permissions += Permission.where(subject: 'MasterData::WorkOrderRate', action: %w[index show create update])
-clerk_permissions += Permission.where(subject: 'MasterData::Unit', action: %w[index show create update])
-clerk_permissions += Permission.where(subject: 'MasterData::Category', action: %w[index show create update])
->>>>>>> 0db0607f
 clerk_role.permissions = clerk_permissions
 
 puts "✓ Created #{Role.count} roles"
