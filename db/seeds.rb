# This file should ensure the existence of records required to run the application in every environment (production,
# development, test). The code here should be idempotent so that it can be executed at any point in every environment.
# The data can then be loaded with the bin/rails db:seed command (or created alongside the database with db:setup).

puts '🌱 Starting seed process...'

# Disable auditing during seeds to avoid YAML serialization issues
Audited.auditing_enabled = false

# Clean up existing data (in reverse order of dependencies)
puts 'Cleaning up existing data...'
PayCalculationDetail.destroy_all
PayCalculation.destroy_all
WorkOrderItem.destroy_all
WorkOrderWorker.destroy_all
WorkOrder.destroy_all
Inventory.destroy_all
WorkOrderRate.destroy_all
User.destroy_all
RolesPermission.destroy_all
Role.destroy_all
Permission.destroy_all
Worker.destroy_all
Block.destroy_all
Vehicle.destroy_all
Unit.destroy_all
Category.destroy_all

# Create Permissions
puts 'Creating permissions...'

# UserManagement namespaced permissions
user_management_user_permissions = [
  { subject: 'UserManagement::User', action: 'index', description: 'View users list' },
  { subject: 'UserManagement::User', action: 'show', description: 'View user details' },
  { subject: 'UserManagement::User', action: 'create', description: 'Create new users' },
  { subject: 'UserManagement::User', action: 'update', description: 'Edit users' },
  { subject: 'UserManagement::User', action: 'destroy', description: 'Delete users' }
]

user_management_role_permissions = [
  { subject: 'UserManagement::Role', action: 'index', description: 'View roles list' },
  { subject: 'UserManagement::Role', action: 'show', description: 'View role details' },
  { subject: 'UserManagement::Role', action: 'create', description: 'Create new roles' },
  { subject: 'UserManagement::Role', action: 'update', description: 'Edit roles' },
  { subject: 'UserManagement::Role', action: 'destroy', description: 'Delete roles' }
]

# Worker permissions (non-namespaced)
worker_permissions = [
  { subject: 'Worker', action: 'index', description: 'View workers list' },
  { subject: 'Worker', action: 'show', description: 'View worker details' },
  { subject: 'Worker', action: 'new', description: 'View new worker form' },
  { subject: 'Worker', action: 'create', description: 'Add new workers' },
  { subject: 'Worker', action: 'edit', description: 'View edit worker form' },
  { subject: 'Worker', action: 'update', description: 'Edit workers' },
  { subject: 'Worker', action: 'destroy', description: 'Remove workers' }
]

vehicle_permissions = [
  { subject: 'MasterData::Vehicle', action: 'index', description: 'View vehicles list' },
  { subject: 'MasterData::Vehicle', action: 'show', description: 'View vehicle details' },
  { subject: 'MasterData::Vehicle', action: 'create', description: 'Register vehicles' },
  { subject: 'MasterData::Vehicle', action: 'update', description: 'Update vehicles' },
  { subject: 'MasterData::Vehicle', action: 'destroy', description: 'Deactivate vehicles' }
]

block_permissions = [
  { subject: 'MasterData::Block', action: 'index', description: 'View blocks list' },
  { subject: 'MasterData::Block', action: 'show', description: 'View block details' },
  { subject: 'MasterData::Block', action: 'create', description: 'Create blocks' },
  { subject: 'MasterData::Block', action: 'update', description: 'Update blocks' },
  { subject: 'MasterData::Block', action: 'destroy', description: 'Delete blocks' }
]

work_order_rate_permissions = [
  { subject: 'MasterData::WorkOrderRate', action: 'index', description: 'View work order rates list' },
  { subject: 'MasterData::WorkOrderRate', action: 'show', description: 'View work order rate details' },
  { subject: 'MasterData::WorkOrderRate', action: 'create', description: 'Create work order rates' },
  { subject: 'MasterData::WorkOrderRate', action: 'update', description: 'Update work order rates' },
  { subject: 'MasterData::WorkOrderRate', action: 'destroy', description: 'Delete work order rates' }
]

unit_permissions = [
  { subject: 'MasterData::Unit', action: 'index', description: 'View units list' },
  { subject: 'MasterData::Unit', action: 'show', description: 'View unit details' },
  { subject: 'MasterData::Unit', action: 'create', description: 'Create units' },
  { subject: 'MasterData::Unit', action: 'update', description: 'Update units' },
  { subject: 'MasterData::Unit', action: 'destroy', description: 'Delete units' }
]

category_permissions = [
  { subject: 'MasterData::Category', action: 'index', description: 'View categories list' },
  { subject: 'MasterData::Category', action: 'show', description: 'View category details' },
  { subject: 'MasterData::Category', action: 'create', description: 'Create categories' },
  { subject: 'MasterData::Category', action: 'update', description: 'Update categories' },
  { subject: 'MasterData::Category', action: 'destroy', description: 'Delete categories' }
]

inventory_permissions = [
  { subject: 'Inventory', action: 'index', description: 'View inventories list' },
  { subject: 'Inventory', action: 'show', description: 'View inventory details' },
  { subject: 'Inventory', action: 'create', description: 'Create inventories' },
  { subject: 'Inventory', action: 'update', description: 'Edit inventories' },
  { subject: 'Inventory', action: 'destroy', description: 'Delete inventories' }
]

payslip_permissions = [
  { subject: 'Payslip', action: 'index', description: 'View payslips list' },
  { subject: 'Payslip', action: 'show', description: 'View payslip details' }
]

# Namespaced WorkOrder permissions
work_order_detail_permissions = [
  { subject: 'WorkOrder::Detail', action: 'index', description: 'View work orders list' },
  { subject: 'WorkOrder::Detail', action: 'show', description: 'View work order details' },
  { subject: 'WorkOrder::Detail', action: 'create', description: 'Create work orders' },
  { subject: 'WorkOrder::Detail', action: 'update', description: 'Edit work orders' },
  { subject: 'WorkOrder::Detail', action: 'destroy', description: 'Delete work orders' },
  { subject: 'WorkOrder::Detail', action: 'mark_complete', description: 'Mark work order as complete' }
]

work_order_approval_permissions = [
  { subject: 'WorkOrder::Approval', action: 'index', description: 'View work orders for approval' },
  { subject: 'WorkOrder::Approval', action: 'show', description: 'View approval details' },
  { subject: 'WorkOrder::Approval', action: 'approve', description: 'Approve work orders' },
  { subject: 'WorkOrder::Approval', action: 'reject', description: 'Reject work orders' }
]

work_order_pay_calc_permissions = [
  { subject: 'WorkOrder::PayCalculation', action: 'index', description: 'View pay calculations list' },
  { subject: 'WorkOrder::PayCalculation', action: 'show', description: 'View pay calculation details' },
  { subject: 'WorkOrder::PayCalculation', action: 'create', description: 'Create pay calculations' },
  { subject: 'WorkOrder::PayCalculation', action: 'update', description: 'Update pay calculations' },
  { subject: 'WorkOrder::PayCalculation', action: 'destroy', description: 'Delete pay calculations' }
]

# Dashboard permissions (for accessing the main dashboard)
dashboard_permissions = [
  { subject: 'Dashboard', action: 'index', description: 'View dashboard' },
  { subject: 'Dashboard', action: 'show', description: 'View dashboard details' }
]

# Combine all permissions
all_permissions = [
  *user_management_user_permissions,
  *user_management_role_permissions,
  *worker_permissions,
  *dashboard_permissions,
  *vehicle_permissions,
  *block_permissions,
  *work_order_rate_permissions,
  *unit_permissions,
  *category_permissions,
  *inventory_permissions,
  *payslip_permissions,
  *work_order_detail_permissions,
  *work_order_approval_permissions,
  *work_order_pay_calc_permissions
].flatten

all_permissions.each do |perm|
  Permission.find_or_create_by!(subject: perm[:subject], action: perm[:action])
end
puts "✓ Created #{Permission.count} permissions"

# Create Roles
puts 'Creating roles...'

# Superadmin - bypasses all permission checks
superadmin_role = Role.find_or_create_by!(name: 'Superadmin') do |role|
  role.description = 'Full system access (bypasses all permission checks)'
end
# No need to assign permissions - superadmin bypasses permission checks

# Manager - can view dashboard and approve work orders
manager_role = Role.find_or_create_by!(name: 'Manager') do |role|
  role.description = 'Can view dashboard and approve work orders'
end
manager_permissions = Permission.where(subject: ['Dashboard', 'WorkOrder::Approval'])
manager_role.permissions = manager_permissions

# Field Conductor - can create and manage work order details (NO dashboard access)
field_conductor_role = Role.find_or_create_by!(name: 'Field Conductor') do |role|
  role.description = 'Can create and manage work order details'
end
field_conductor_permissions = Permission.where(subject: ['WorkOrder::Detail'])
field_conductor_role.permissions = field_conductor_permissions

# Clerk - administrative support with managed access to pay calculations, payslips, inventories, workers, and master data (NO dashboard access)
clerk_role = Role.find_or_create_by!(name: 'Clerk') do |role|
  role.description = 'Can manage pay calculations, payslips, inventories, workers, and master data'
end
clerk_permissions = Permission.where(subject: [
                                       'WorkOrder::PayCalculation',
                                       'Payslip',
                                       'Inventory',
                                       'Worker',
                                       'MasterData::Vehicle',
                                       'MasterData::Block',
                                       'MasterData::WorkOrderRate',
                                       'MasterData::Unit',
                                       'MasterData::Category'
                                     ])
clerk_role.permissions = clerk_permissions

puts "✓ Created #{Role.count} roles"

# Create Users
puts 'Creating users...'

# Superadmin user
User.find_or_create_by!(email: 'superadmin@example.com') do |user|
  user.name = 'Super Admin'
  user.password = 'password'
  user.password_confirmation = 'password'
  user.role = superadmin_role
end

# Manager user
User.find_or_create_by!(email: 'manager@example.com') do |user|
  user.name = 'Manager User'
  user.password = 'password'
  user.password_confirmation = 'password'
  user.role = manager_role
end

# Field Conductor user
User.find_or_create_by!(email: 'conductor@example.com') do |user|
  user.name = 'Field Conductor'
  user.password = 'password'
  user.password_confirmation = 'password'
  user.role = field_conductor_role
end

# Clerk user
User.find_or_create_by!(email: 'clerk@example.com') do |user|
  user.name = 'Clerk User'
  user.password = 'password'
  user.password_confirmation = 'password'
  user.role = clerk_role
end

puts "✓ Created #{User.count} users"

# Create Units
puts 'Creating units...'
units_data = [
  { name: 'Kg', unit_type: 'Weight' },
  { name: 'Liter', unit_type: 'Volume' },
  { name: 'Piece', unit_type: 'Count' },
  { name: 'Hour', unit_type: 'Time' },
  { name: 'Day', unit_type: 'Time' },
  { name: 'Hectare', unit_type: 'Area' },
  { name: 'Ton', unit_type: 'Weight' }
]

units_data.each do |unit_data|
  Unit.find_or_create_by!(unit_data)
end
puts "✓ Created #{Unit.count} units"

# Create Categories
puts 'Creating categories...'
material_category = Category.find_or_create_by!(name: 'Materials', category_type: 'Inventory')
fertilizer_category = Category.find_or_create_by!(name: 'Fertilizers', category_type: 'Inventory',
                                                  parent: material_category)
pesticide_category = Category.find_or_create_by!(name: 'Pesticides', category_type: 'Inventory',
                                                 parent: material_category)
tools_category = Category.find_or_create_by!(name: 'Tools', category_type: 'Inventory')
equipment_category = Category.find_or_create_by!(name: 'Equipment', category_type: 'Inventory')

puts "✓ Created #{Category.count} categories"

# Create Blocks
puts 'Creating blocks...'
10.times do |i|
  block_number = "BLK-#{(i + 1).to_s.rjust(3, '0')}"

  Block.find_or_create_by!(block_number: block_number) do |block|
    block.hectarage = Faker::Number.decimal(l_digits: 2, r_digits: 2).clamp(BigDecimal("5.0"), BigDecimal("50.0"))
  end
end
puts "✓ Created #{Block.count} blocks"

# Create Vehicles
puts 'Creating vehicles...'
vehicle_models = [
  'Toyota Hilux', 'Isuzu D-Max', 'Mitsubishi Triton', 'Ford Ranger',
  'Nissan Navara', 'Mazda BT-50', 'Chevrolet Colorado'
]

10.times do |i|
  vehicle_number = "VH-#{(i + 1).to_s.rjust(3, '0')}"

  Vehicle.find_or_create_by!(vehicle_number: vehicle_number) do |vehicle|
    vehicle.vehicle_model = vehicle_models.sample
  end
end
puts "✓ Created #{Vehicle.count} vehicles"

# Create Workers
puts 'Creating workers...'
worker_types = ['Part - Time', 'Full - Time']
genders = %w[Male Female]
nationalities = %w[Indonesian Malaysian Filipino Thai Vietnamese]

50.times do |i|
  identity_number = "ID-#{(i + 1).to_s.rjust(3, '0')}"

  Worker.find_or_create_by!(identity_number: identity_number) do |worker|
    worker.name = Faker::Name.name
    worker.worker_type = worker_types.sample
    worker.gender = genders.sample
    worker.is_active = [true, true, true, false].sample # 75% active, 25% inactive
    worker.hired_date = Faker::Date.between(from: 10.years.ago, to: Date.today)
    worker.nationality = nationalities.sample
  end
end
puts "✓ Created #{Worker.count} workers"

# Create Inventories
puts 'Creating inventories...'
kg_unit = Unit.find_by(name: 'Kg')
liter_unit = Unit.find_by(name: 'Liter')
piece_unit = Unit.find_by(name: 'Piece')

# Fertilizer inventories
fertilizer_names = ['NPK Fertilizer', 'Organic Fertilizer', 'Urea Fertilizer', 'Compost', 'Phosphate Fertilizer']
fertilizer_names.each do |name|
  Inventory.find_or_create_by!(name: name) do |inventory|
    inventory.stock_quantity = Faker::Number.between(from: 100, to: 500)
    inventory.category = fertilizer_category
    inventory.unit = kg_unit
    inventory.price = Faker::Number.decimal(l_digits: 2, r_digits: 2).clamp(BigDecimal("45.0"), BigDecimal("85.0"))
    inventory.supplier = Faker::Company.name
    inventory.input_date = Faker::Date.between(from: 90.days.ago, to: Date.today)
  end
end

# Pesticide inventories
pesticide_names = ['Herbicide', 'Insecticide', 'Fungicide', 'Pesticide Mix']
pesticide_names.each do |name|
  Inventory.find_or_create_by!(name: name) do |inventory|
    inventory.stock_quantity = Faker::Number.between(from: 50, to: 200)
    inventory.category = pesticide_category
    inventory.unit = liter_unit
    inventory.price = Faker::Number.decimal(l_digits: 2, r_digits: 2).clamp(BigDecimal("30.0"), BigDecimal("60.0"))
    inventory.supplier = Faker::Company.name
    inventory.input_date = Faker::Date.between(from: 90.days.ago, to: Date.today)
  end
end

# Tools inventories
tool_names = ['Harvesting Knife', 'Pruning Shears', 'Hand Trowel', 'Garden Hoe', 'Machete']
tool_names.each do |name|
  Inventory.find_or_create_by!(name: name) do |inventory|
    inventory.stock_quantity = Faker::Number.between(from: 20, to: 100)
    inventory.category = tools_category
    inventory.unit = piece_unit
    inventory.price = Faker::Number.decimal(l_digits: 2, r_digits: 2).clamp(BigDecimal("15.0"), BigDecimal("50.0"))
    inventory.supplier = Faker::Company.name
    inventory.input_date = Faker::Date.between(from: 180.days.ago, to: Date.today)
  end
end

# Equipment inventories
equipment_names = ['Sprayer Machine', 'Water Pump', 'Generator', 'Lawn Mower']
equipment_names.each do |name|
  Inventory.find_or_create_by!(name: name) do |inventory|
    inventory.stock_quantity = Faker::Number.between(from: 5, to: 15)
    inventory.category = equipment_category
    inventory.unit = piece_unit
    inventory.price = Faker::Number.decimal(l_digits: 4, r_digits: 2).clamp(BigDecimal("800.0"), BigDecimal("2500.0"))
    inventory.supplier = Faker::Company.name
    inventory.input_date = Faker::Date.between(from: 365.days.ago, to: Date.today)
  end
end

puts "✓ Created #{Inventory.count} inventory items"

# Create Work Order Rates
puts 'Creating work order rates...'
day_unit = Unit.find_by(name: 'Day')
hectare_unit = Unit.find_by(name: 'Hectare')

# Day-based rates
day_based_work_orders = %w[Harvesting Spraying Fertilizing Weeding Pruning Planting]
day_based_work_orders.each do |work_order_name|
  WorkOrderRate.find_or_create_by!(work_order_name: work_order_name) do |rate|
    rate.rate = Faker::Number.decimal(l_digits: 2, r_digits: 2).clamp(BigDecimal("50.0"), BigDecimal("100.0"))
    rate.unit_id = day_unit.id.to_s
  end
end

# Hectare-based rates
hectare_based_work_orders = ['Land Preparation', 'Land Clearing', 'Irrigation Setup']
hectare_based_work_orders.each do |work_order_name|
  WorkOrderRate.find_or_create_by!(work_order_name: work_order_name) do |rate|
    rate.rate = Faker::Number.decimal(l_digits: 3, r_digits: 2).clamp(BigDecimal("200.0"), BigDecimal("400.0"))
    rate.unit_id = hectare_unit.id.to_s
  end
end

puts "✓ Created #{WorkOrderRate.count} work order rates"

# Create Work Orders
puts 'Creating work orders...'
blocks = Block.all.to_a
work_order_rates = WorkOrderRate.all.to_a
conductor_user = User.find_by(email: 'conductor@example.com')
work_order_statuses = %w[ongoing pending amendment_required completed]

20.times do |i|
  WorkOrder.find_or_create_by!(id: i + 1) do |wo|
    wo.block_id = blocks.sample.id
    wo.work_order_rate_id = work_order_rates.sample.id
    wo.start_date = Faker::Date.between(from: 60.days.ago, to: Date.today)
    wo.work_order_status = work_order_statuses.sample
    wo.field_conductor_id = conductor_user.id
    wo.field_conductor_name = conductor_user.name

    # Add approval info for completed work orders
    if wo.work_order_status == 'completed'
      manager_user = User.find_by(email: 'manager@example.com')
      wo.approved_by = manager_user.id.to_s
      wo.approved_at = wo.start_date + rand(1..5).days
    end
  end
end

puts "✓ Created #{WorkOrder.count} work orders"

# Create Work Order Workers
puts 'Creating work order workers relationships...'
work_orders = WorkOrder.all.to_a
workers = Worker.limit(30).to_a # Use first 30 workers for work orders

work_orders.each do |work_order|
  # Assign 2-5 workers per work order
  assigned_workers = workers.sample(rand(2..5))

  assigned_workers.each do |worker|
    WorkOrderWorker.find_or_create_by!(work_order: work_order, worker: worker) do |wow|
      wow.worker_name = worker.name
      wow.rate = Faker::Number.decimal(l_digits: 2, r_digits: 2).clamp(BigDecimal("50.0"), BigDecimal("100.0"))
      wow.amount = wow.rate * rand(3..8) # amount = rate * days worked
      wow.remarks = Faker::Lorem.sentence(word_count: 5)
    end
  end
end

puts "✓ Created #{WorkOrderWorker.count} work order workers relationships"

# Create Work Order Items
puts 'Creating work order items...'
inventories = Inventory.all.to_a

work_orders.each do |work_order|
  # Assign 1-3 inventory items per work order
  assigned_inventories = inventories.sample(rand(1..3))

  assigned_inventories.each do |inventory|
    WorkOrderItem.find_or_create_by!(work_order: work_order, inventory: inventory) do |item|
      item.item_name = inventory.name
      item.amount_used = rand(5..100)
      item.price = inventory.price
      item.unit_name = inventory.unit.name
      item.category_name = inventory.category.name
    end
  end
end

puts "✓ Created #{WorkOrderItem.count} work order items"

# Create Pay Calculations
puts 'Creating pay calculations...'
pay_calc = PayCalculation.find_or_create_by!(month_year: '2024-10') do |pc|
  pc.overall_total = 0
end

# Create Pay Calculation Details
puts 'Creating pay calculation details...'
Worker.where(is_active: true).limit(30).each do |worker|
  PayCalculationDetail.find_or_create_by!(pay_calculation: pay_calc, worker: worker) do |detail|
<<<<<<< HEAD
    gross = Faker::Number.decimal(l_digits: 4, r_digits: 2).clamp(BigDecimal("3000.0"), BigDecimal("10000.0"))
    deduct = Faker::Number.decimal(l_digits: 3, r_digits: 2).clamp(BigDecimal("500.0"), BigDecimal("2500.0"))
=======
    gross = Faker::Number.decimal(l_digits: 4, r_digits: 2)
    gross = [[gross, BigDecimal("3000.00")].max, BigDecimal("10000.00")].min
    deduct = Faker::Number.decimal(l_digits: 3, r_digits: 2)
    deduct = [[deduct, BigDecimal("500.00")].max, BigDecimal("2500.00")].min
>>>>>>> 75e23cb0
    detail.gross_salary = gross
    detail.deductions = deduct
    detail.net_salary = gross - deduct
  end
end

# Update overall total
pay_calc.update!(overall_total: pay_calc.pay_calculation_details.sum(:gross_salary))

puts "✓ Created pay calculation with #{PayCalculationDetail.count} details"

puts "\n🎉 Seeding completed successfully!"
puts "\n📊 Summary:"
puts "  Users: #{User.count}"
puts "  Roles: #{Role.count}"
puts "  Permissions: #{Permission.count}"
puts "  Workers: #{Worker.count}"
puts "  Blocks: #{Block.count}"
puts "  Vehicles: #{Vehicle.count}"
puts "  Units: #{Unit.count}"
puts "  Categories: #{Category.count}"
puts "  Inventories: #{Inventory.count}"
puts "  Work Order Rates: #{WorkOrderRate.count}"
puts "  Work Orders: #{WorkOrder.count}"
puts "  Work Order Workers: #{WorkOrderWorker.count}"
puts "  Work Order Items: #{WorkOrderItem.count}"
puts "  Pay Calculations: #{PayCalculation.count}"
puts "  Pay Calculation Details: #{PayCalculationDetail.count}"
puts "\n👤 Test Users:"
puts '  Superadmin: superadmin@example.com / password'
puts '  Manager: manager@example.com / password'
puts '  Field Conductor: conductor@example.com / password'
puts '  Clerk: clerk@example.com / password'

# Re-enable auditing after seeds
Audited.auditing_enabled = true<|MERGE_RESOLUTION|>--- conflicted
+++ resolved
@@ -483,15 +483,10 @@
 puts 'Creating pay calculation details...'
 Worker.where(is_active: true).limit(30).each do |worker|
   PayCalculationDetail.find_or_create_by!(pay_calculation: pay_calc, worker: worker) do |detail|
-<<<<<<< HEAD
-    gross = Faker::Number.decimal(l_digits: 4, r_digits: 2).clamp(BigDecimal("3000.0"), BigDecimal("10000.0"))
-    deduct = Faker::Number.decimal(l_digits: 3, r_digits: 2).clamp(BigDecimal("500.0"), BigDecimal("2500.0"))
-=======
     gross = Faker::Number.decimal(l_digits: 4, r_digits: 2)
     gross = [[gross, BigDecimal("3000.00")].max, BigDecimal("10000.00")].min
     deduct = Faker::Number.decimal(l_digits: 3, r_digits: 2)
     deduct = [[deduct, BigDecimal("500.00")].max, BigDecimal("2500.00")].min
->>>>>>> 75e23cb0
     detail.gross_salary = gross
     detail.deductions = deduct
     detail.net_salary = gross - deduct
