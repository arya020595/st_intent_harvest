GEM
  remote: https://rubygems.org/
  specs:
    aasm (5.5.2)
      concurrent-ruby (~> 1.0)
    action_text-trix (2.1.15)
      railties
    actioncable (8.1.1)
      actionpack (= 8.1.1)
      activesupport (= 8.1.1)
      nio4r (~> 2.0)
      websocket-driver (>= 0.6.1)
      zeitwerk (~> 2.6)
    actionmailbox (8.1.1)
      actionpack (= 8.1.1)
      activejob (= 8.1.1)
      activerecord (= 8.1.1)
      activestorage (= 8.1.1)
      activesupport (= 8.1.1)
      mail (>= 2.8.0)
    actionmailer (8.1.1)
      actionpack (= 8.1.1)
      actionview (= 8.1.1)
      activejob (= 8.1.1)
      activesupport (= 8.1.1)
      mail (>= 2.8.0)
      rails-dom-testing (~> 2.2)
    actionpack (8.1.1)
      actionview (= 8.1.1)
      activesupport (= 8.1.1)
      nokogiri (>= 1.8.5)
      rack (>= 2.2.4)
      rack-session (>= 1.0.1)
      rack-test (>= 0.6.3)
      rails-dom-testing (~> 2.2)
      rails-html-sanitizer (~> 1.6)
      useragent (~> 0.16)
    actiontext (8.1.1)
      action_text-trix (~> 2.1.15)
      actionpack (= 8.1.1)
      activerecord (= 8.1.1)
      activestorage (= 8.1.1)
      activesupport (= 8.1.1)
      globalid (>= 0.6.0)
      nokogiri (>= 1.8.5)
    actionview (8.1.1)
      activesupport (= 8.1.1)
      builder (~> 3.1)
      erubi (~> 1.11)
      rails-dom-testing (~> 2.2)
      rails-html-sanitizer (~> 1.6)
    activejob (8.1.1)
      activesupport (= 8.1.1)
      globalid (>= 0.3.6)
    activemodel (8.1.1)
      activesupport (= 8.1.1)
    activerecord (8.1.1)
      activemodel (= 8.1.1)
      activesupport (= 8.1.1)
      timeout (>= 0.4.0)
    activestorage (8.1.1)
      actionpack (= 8.1.1)
      activejob (= 8.1.1)
      activerecord (= 8.1.1)
      activesupport (= 8.1.1)
      marcel (~> 1.0)
    activesupport (8.1.1)
      base64
      bigdecimal
      concurrent-ruby (~> 1.0, >= 1.3.1)
      connection_pool (>= 2.2.5)
      drb
      i18n (>= 1.6, < 2)
      json
      logger (>= 1.4.2)
      minitest (>= 5.1)
      securerandom (>= 0.3)
      tzinfo (~> 2.0, >= 2.0.5)
      uri (>= 0.13.1)
    addressable (2.8.7)
      public_suffix (>= 2.0.2, < 7.0)
    annotate (2.6.5)
      activerecord (>= 2.3.0)
      rake (>= 0.8.7)
    ast (2.4.3)
    audited (5.8.0)
      activerecord (>= 5.2, < 8.2)
      activesupport (>= 5.2, < 8.2)
    backport (1.2.0)
    base64 (0.3.0)
    bcrypt (3.1.20)
    benchmark (0.5.0)
    bigdecimal (4.0.1)
    bindex (0.8.1)
    bootsnap (1.19.0)
      msgpack (~> 1.2)
    bootstrap (5.3.5)
      popper_js (>= 2.11.8, < 3)
    brakeman (7.1.1)
      racc
    builder (3.3.0)
    bullet (8.1.0)
      activesupport (>= 3.0.0)
      uniform_notifier (~> 1.11)
<<<<<<< HEAD
    bundler-audit (0.9.3)
      bundler (>= 1.2.0)
      thor (~> 1.0)
    byebug (11.1.3)
=======
    byebug (12.0.0)
>>>>>>> f5b327de
    capybara (3.40.0)
      addressable
      matrix
      mini_mime (>= 0.1.3)
      nokogiri (~> 1.11)
      rack (>= 1.6.0)
      rack-test (>= 0.6.3)
      regexp_parser (>= 1.5, < 3.0)
      xpath (~> 3.2)
    concurrent-ruby (1.3.6)
    connection_pool (3.0.2)
    crass (1.0.6)
    csv (3.3.5)
    date (3.5.1)
    debug (1.11.1)
      irb (~> 1.10)
      reline (>= 0.3.8)
    devise (4.9.4)
      bcrypt (~> 3.0)
      orm_adapter (~> 0.1)
      railties (>= 4.1.0)
      responders
      warden (~> 1.2.3)
    diff-lcs (1.6.2)
    discard (1.4.0)
      activerecord (>= 4.2, < 9.0)
    dotenv (3.2.0)
    dotenv-rails (3.2.0)
      dotenv (= 3.2.0)
      railties (>= 6.1)
    drb (2.2.3)
    dry-core (1.1.0)
      concurrent-ruby (~> 1.0)
      logger
      zeitwerk (~> 2.6)
    dry-monads (1.9.0)
      concurrent-ruby (~> 1.0)
      dry-core (~> 1.1)
      zeitwerk (~> 2.6)
    erb (6.0.1)
    erubi (1.13.1)
    faker (3.5.3)
      i18n (>= 1.8.11, < 2)
    ffi (1.17.2-aarch64-linux-gnu)
    ffi (1.17.2-aarch64-linux-musl)
    ffi (1.17.2-arm-linux-gnu)
    ffi (1.17.2-arm-linux-musl)
    ffi (1.17.2-arm64-darwin)
    ffi (1.17.2-x86_64-darwin)
    ffi (1.17.2-x86_64-linux-gnu)
    ffi (1.17.2-x86_64-linux-musl)
    font-awesome-rails (4.7.0.9)
      railties (>= 3.2, < 9.0)
    globalid (1.3.0)
      activesupport (>= 6.1)
    grover (1.2.4)
      nokogiri (~> 1)
    htmlbeautifier (1.4.3)
    i18n (1.14.8)
      concurrent-ruby (~> 1.0)
    image_processing (1.14.0)
      mini_magick (>= 4.9.5, < 6)
      ruby-vips (>= 2.0.17, < 3)
    importmap-rails (2.2.2)
      actionpack (>= 6.0.0)
      activesupport (>= 6.0.0)
      railties (>= 6.0.0)
    io-console (0.8.2)
    irb (1.16.0)
      pp (>= 0.6.0)
      rdoc (>= 4.0.0)
      reline (>= 0.4.2)
    jaro_winkler (1.6.1)
    jbuilder (2.14.1)
      actionview (>= 7.0.0)
      activesupport (>= 7.0.0)
    json (2.18.0)
    kramdown (2.5.1)
      rexml (>= 3.3.9)
    kramdown-parser-gfm (1.1.0)
      kramdown (~> 2.0)
    kredis (1.8.0)
      activemodel (>= 6.0.0)
      activesupport (>= 6.0.0)
      redis (>= 4.2, < 6)
    language_server-protocol (3.17.0.5)
    lint_roller (1.1.0)
    logger (1.7.0)
    loofah (2.24.1)
      crass (~> 1.0.2)
      nokogiri (>= 1.12.0)
    mail (2.9.0)
      logger
      mini_mime (>= 0.1.1)
      net-imap
      net-pop
      net-smtp
    marcel (1.1.0)
    matrix (0.4.3)
    mini_magick (5.3.1)
      logger
    mini_mime (1.1.5)
    minitest (6.0.0)
      prism (~> 1.5)
    msgpack (1.8.0)
    net-imap (0.5.12)
      date
      net-protocol
    net-pop (0.1.2)
      net-protocol
    net-protocol (0.2.2)
      timeout
    net-smtp (0.5.1)
      net-protocol
    nio4r (2.7.5)
    nokogiri (1.18.10-aarch64-linux-gnu)
      racc (~> 1.4)
    nokogiri (1.18.10-aarch64-linux-musl)
      racc (~> 1.4)
    nokogiri (1.18.10-arm-linux-gnu)
      racc (~> 1.4)
    nokogiri (1.18.10-arm-linux-musl)
      racc (~> 1.4)
    nokogiri (1.18.10-arm64-darwin)
      racc (~> 1.4)
    nokogiri (1.18.10-x86_64-darwin)
      racc (~> 1.4)
    nokogiri (1.18.10-x86_64-linux-gnu)
      racc (~> 1.4)
    nokogiri (1.18.10-x86_64-linux-musl)
      racc (~> 1.4)
    observer (0.1.2)
    orm_adapter (0.5.0)
    ostruct (0.6.3)
    pagy (43.2.2)
      json
      yaml
    parallel (1.27.0)
    parser (3.3.10.0)
      ast (~> 2.4.1)
      racc
    pg (1.6.2)
    pg (1.6.2-aarch64-linux)
    pg (1.6.2-aarch64-linux-musl)
    pg (1.6.2-arm64-darwin)
    pg (1.6.2-x86_64-darwin)
    pg (1.6.2-x86_64-linux)
    pg (1.6.2-x86_64-linux-musl)
    popper_js (2.11.8)
    pp (0.6.3)
      prettyprint
    prettyprint (0.2.0)
    prism (1.6.0)
    psych (5.3.1)
      date
      stringio
    public_suffix (6.0.2)
    puma (7.1.0)
      nio4r (~> 2.0)
    pundit (2.5.2)
      activesupport (>= 3.0.0)
    racc (1.8.1)
    rack (3.2.4)
    rack-session (2.1.1)
      base64 (>= 0.1.0)
      rack (>= 3.0.0)
    rack-test (2.2.0)
      rack (>= 1.3)
    rackup (2.2.1)
      rack (>= 3)
    rails (8.1.1)
      actioncable (= 8.1.1)
      actionmailbox (= 8.1.1)
      actionmailer (= 8.1.1)
      actionpack (= 8.1.1)
      actiontext (= 8.1.1)
      actionview (= 8.1.1)
      activejob (= 8.1.1)
      activemodel (= 8.1.1)
      activerecord (= 8.1.1)
      activestorage (= 8.1.1)
      activesupport (= 8.1.1)
      bundler (>= 1.15.0)
      railties (= 8.1.1)
    rails-dom-testing (2.3.0)
      activesupport (>= 5.0.0)
      minitest
      nokogiri (>= 1.6)
    rails-html-sanitizer (1.6.2)
      loofah (~> 2.21)
      nokogiri (>= 1.15.7, != 1.16.7, != 1.16.6, != 1.16.5, != 1.16.4, != 1.16.3, != 1.16.2, != 1.16.1, != 1.16.0.rc1, != 1.16.0)
    railties (8.1.1)
      actionpack (= 8.1.1)
      activesupport (= 8.1.1)
      irb (~> 1.13)
      rackup (>= 1.0.0)
      rake (>= 12.2)
      thor (~> 1.0, >= 1.2.2)
      tsort (>= 0.2)
      zeitwerk (~> 2.6)
    rainbow (3.1.1)
    rake (13.3.1)
    ransack (4.4.1)
      activerecord (>= 7.2)
      activesupport (>= 7.2)
      i18n
    rbs (3.9.5)
      logger
    rdoc (7.0.1)
      erb
      psych (>= 4.0.0)
      tsort
    redis (5.4.1)
      redis-client (>= 0.22.0)
    redis-client (0.26.2)
      connection_pool
    regexp_parser (2.11.3)
    reline (0.6.3)
      io-console (~> 0.5)
    responders (3.2.0)
      actionpack (>= 7.0)
      railties (>= 7.0)
    reverse_markdown (3.0.0)
      nokogiri
    rexml (3.4.4)
    rubocop (1.81.7)
      json (~> 2.3)
      language_server-protocol (~> 3.17.0.2)
      lint_roller (~> 1.1.0)
      parallel (~> 1.10)
      parser (>= 3.3.0.2)
      rainbow (>= 2.2.2, < 4.0)
      regexp_parser (>= 2.9.3, < 3.0)
      rubocop-ast (>= 1.47.1, < 2.0)
      ruby-progressbar (~> 1.7)
      unicode-display_width (>= 2.4.0, < 4.0)
    rubocop-ast (1.48.0)
      parser (>= 3.3.7.2)
      prism (~> 1.4)
    ruby-progressbar (1.13.0)
    ruby-vips (2.2.5)
      ffi (~> 1.12)
      logger
    rubyzip (3.2.2)
    sassc (2.4.0)
      ffi (~> 1.9)
    sassc-rails (2.1.2)
      railties (>= 4.0.0)
      sassc (>= 2.0)
      sprockets (> 3.0)
      sprockets-rails
      tilt
    securerandom (0.4.1)
    selenium-webdriver (4.39.0)
      base64 (~> 0.2)
      logger (~> 1.4)
      rexml (~> 3.2, >= 3.2.5)
      rubyzip (>= 1.2.2, < 4.0)
      websocket (~> 1.0)
    sidekiq (8.1.0)
      connection_pool (>= 3.0.0)
      json (>= 2.16.0)
      logger (>= 1.7.0)
      rack (>= 3.2.0)
      redis-client (>= 0.26.0)
    solargraph (0.57.0)
      backport (~> 1.2)
      benchmark (~> 0.4)
      bundler (~> 2.0)
      diff-lcs (~> 1.4)
      jaro_winkler (~> 1.6, >= 1.6.1)
      kramdown (~> 2.3)
      kramdown-parser-gfm (~> 1.1)
      logger (~> 1.6)
      observer (~> 0.1)
      ostruct (~> 0.6)
      parser (~> 3.0)
      prism (~> 1.4)
      rbs (>= 3.6.1, <= 4.0.0.dev.4)
      reverse_markdown (~> 3.0)
      rubocop (~> 1.76)
      thor (~> 1.0)
      tilt (~> 2.0)
      yard (~> 0.9, >= 0.9.24)
      yard-activesupport-concern (~> 0.0)
      yard-solargraph (~> 0.1)
    sprockets (4.2.2)
      concurrent-ruby (~> 1.0)
      logger
      rack (>= 2.2.4, < 4)
    sprockets-rails (3.5.2)
      actionpack (>= 6.1)
      activesupport (>= 6.1)
      sprockets (>= 3.0.0)
    stimulus-rails (1.3.4)
      railties (>= 6.0.0)
    stringio (3.2.0)
    strong_migrations (2.5.2)
      activerecord (>= 7.1)
    thor (1.4.0)
    tilt (2.6.1)
    timeout (0.6.0)
    tsort (0.2.0)
    turbo-rails (2.0.20)
      actionpack (>= 7.1.0)
      railties (>= 7.1.0)
    tzinfo (2.0.6)
      concurrent-ruby (~> 1.0)
    unicode-display_width (3.2.0)
      unicode-emoji (~> 4.1)
    unicode-emoji (4.1.0)
    uniform_notifier (1.18.0)
    uri (1.1.1)
    useragent (0.16.11)
    warden (1.2.9)
      rack (>= 2.0.9)
    web-console (4.2.1)
      actionview (>= 6.0.0)
      activemodel (>= 6.0.0)
      bindex (>= 0.4.0)
      railties (>= 6.0.0)
    websocket (1.2.11)
    websocket-driver (0.8.0)
      base64
      websocket-extensions (>= 0.1.0)
    websocket-extensions (0.1.5)
    xpath (3.2.0)
      nokogiri (~> 1.8)
    yaml (0.4.0)
    yard (0.9.37)
    yard-activesupport-concern (0.0.1)
      yard (>= 0.8)
    yard-solargraph (0.1.0)
      yard (~> 0.9)
    zeitwerk (2.7.3)

PLATFORMS
  aarch64-linux
  aarch64-linux-gnu
  aarch64-linux-musl
  arm-linux-gnu
  arm-linux-musl
  arm64-darwin
  x86_64-darwin
  x86_64-linux
  x86_64-linux-gnu
  x86_64-linux-musl

DEPENDENCIES
  aasm (~> 5.5, >= 5.5.2)
  annotate
  audited (~> 5.8)
  bcrypt (~> 3.1.7)
  bootsnap
  bootstrap (~> 5.3, >= 5.3.5)
  brakeman
  bullet (~> 8.1)
<<<<<<< HEAD
  bundler-audit (~> 0.9.3)
  byebug (~> 11.1, >= 11.1.3)
=======
  byebug (~> 12.0)
>>>>>>> f5b327de
  capybara
  csv
  debug
  devise
  discard (~> 1.4)
  dotenv-rails
  dry-monads (~> 1.9)
  faker
  font-awesome-rails
  grover
  htmlbeautifier
  image_processing (~> 1.2)
  importmap-rails
  jbuilder
  kredis
  pagy
  pg (~> 1.1)
  puma (>= 5.0)
  pundit
  rails (~> 8.1)
  ransack
  redis (>= 4.0.1)
  rubocop (~> 1.71, >= 1.71.2)
  sassc-rails
  selenium-webdriver
  sidekiq (~> 8.1)
  solargraph (~> 0.57.0)
  sprockets-rails
  stimulus-rails
  strong_migrations
  turbo-rails
  tzinfo-data
  web-console

RUBY VERSION
   ruby 3.4.7p58

BUNDLED WITH
   2.6.9<|MERGE_RESOLUTION|>--- conflicted
+++ resolved
@@ -102,14 +102,10 @@
     bullet (8.1.0)
       activesupport (>= 3.0.0)
       uniform_notifier (~> 1.11)
-<<<<<<< HEAD
     bundler-audit (0.9.3)
       bundler (>= 1.2.0)
       thor (~> 1.0)
-    byebug (11.1.3)
-=======
     byebug (12.0.0)
->>>>>>> f5b327de
     capybara (3.40.0)
       addressable
       matrix
@@ -467,12 +463,8 @@
   bootstrap (~> 5.3, >= 5.3.5)
   brakeman
   bullet (~> 8.1)
-<<<<<<< HEAD
   bundler-audit (~> 0.9.3)
-  byebug (~> 11.1, >= 11.1.3)
-=======
   byebug (~> 12.0)
->>>>>>> f5b327de
   capybara
   csv
   debug
