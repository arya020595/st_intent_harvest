# syntax = docker/dockerfile:1

ARG RUBY_VERSION=3.4.7

<<<<<<< HEAD
# Builder stage - install gems and compile assets
=======
# Builder stage
>>>>>>> a938e5a9
FROM registry.docker.com/library/ruby:$RUBY_VERSION-slim AS builder

WORKDIR /rails

ENV RAILS_ENV="production" \
    BUNDLE_PATH="/usr/local/bundle" \
    PATH="/rails/bin:/usr/local/bundle/bin:$PATH"

<<<<<<< HEAD
# Install build dependencies
=======
# Build dependencies
>>>>>>> a938e5a9
RUN apt-get update -qq && \
    apt-get install --no-install-recommends -y \
    ca-certificates \
    build-essential \
    git \
    libpq-dev \
    libvips \
    curl && \
    rm -rf /var/lib/apt/lists /var/cache/apt/archives && \
    update-ca-certificates

# Install gems
COPY Gemfile Gemfile.lock ./
RUN bundle config set --local without 'development test' && \
    bundle install && \
    bundle exec bootsnap precompile --gemfile

<<<<<<< HEAD
# Copy app
=======
# Copy app source
>>>>>>> a938e5a9
COPY . .

# Precompile bootsnap and assets
RUN bundle exec bootsnap precompile app/ lib/
ENV SECRET_KEY_BASE=placeholder
RUN bundle exec rails assets:precompile

<<<<<<< HEAD
# Runtime stage - minimal image with only runtime dependencies
FROM registry.docker.com/library/ruby:$RUBY_VERSION-slim AS runtime
=======
# Final stage
FROM registry.docker.com/library/ruby:$RUBY_VERSION-slim
>>>>>>> a938e5a9

WORKDIR /rails

ENV RAILS_ENV="production" \
    BUNDLE_PATH="/usr/local/bundle" \
    PATH="/rails/bin:/usr/local/bundle/bin:$PATH"

<<<<<<< HEAD
# Install only runtime dependencies (no build tools)
RUN apt-get update -qq && \
    apt-get install --no-install-recommends -y \
    ca-certificates \
=======
# Only runtime dependencies
RUN apt-get update -qq && \
    apt-get install --no-install-recommends -y \
>>>>>>> a938e5a9
    libpq-dev \
    libvips \
    curl && \
    rm -rf /var/lib/apt/lists /var/cache/apt/archives

<<<<<<< HEAD
# Copy installed gems from builder
COPY --from=builder /usr/local/bundle /usr/local/bundle

# Copy application from builder
COPY --from=builder /rails /rails

=======
# Copy built app and bundle from builder
COPY --from=builder /rails /rails
>>>>>>> a938e5a9
EXPOSE 3000

# Use Puma in production
CMD ["bundle", "exec", "puma", "-C", "config/puma.rb"]<|MERGE_RESOLUTION|>--- conflicted
+++ resolved
@@ -2,11 +2,7 @@
 
 ARG RUBY_VERSION=3.4.7
 
-<<<<<<< HEAD
 # Builder stage - install gems and compile assets
-=======
-# Builder stage
->>>>>>> a938e5a9
 FROM registry.docker.com/library/ruby:$RUBY_VERSION-slim AS builder
 
 WORKDIR /rails
@@ -15,11 +11,7 @@
     BUNDLE_PATH="/usr/local/bundle" \
     PATH="/rails/bin:/usr/local/bundle/bin:$PATH"
 
-<<<<<<< HEAD
 # Install build dependencies
-=======
-# Build dependencies
->>>>>>> a938e5a9
 RUN apt-get update -qq && \
     apt-get install --no-install-recommends -y \
     ca-certificates \
@@ -37,11 +29,7 @@
     bundle install && \
     bundle exec bootsnap precompile --gemfile
 
-<<<<<<< HEAD
 # Copy app
-=======
-# Copy app source
->>>>>>> a938e5a9
 COPY . .
 
 # Precompile bootsnap and assets
@@ -49,13 +37,8 @@
 ENV SECRET_KEY_BASE=placeholder
 RUN bundle exec rails assets:precompile
 
-<<<<<<< HEAD
 # Runtime stage - minimal image with only runtime dependencies
 FROM registry.docker.com/library/ruby:$RUBY_VERSION-slim AS runtime
-=======
-# Final stage
-FROM registry.docker.com/library/ruby:$RUBY_VERSION-slim
->>>>>>> a938e5a9
 
 WORKDIR /rails
 
@@ -63,32 +46,21 @@
     BUNDLE_PATH="/usr/local/bundle" \
     PATH="/rails/bin:/usr/local/bundle/bin:$PATH"
 
-<<<<<<< HEAD
 # Install only runtime dependencies (no build tools)
 RUN apt-get update -qq && \
     apt-get install --no-install-recommends -y \
     ca-certificates \
-=======
-# Only runtime dependencies
-RUN apt-get update -qq && \
-    apt-get install --no-install-recommends -y \
->>>>>>> a938e5a9
     libpq-dev \
     libvips \
     curl && \
     rm -rf /var/lib/apt/lists /var/cache/apt/archives
 
-<<<<<<< HEAD
 # Copy installed gems from builder
 COPY --from=builder /usr/local/bundle /usr/local/bundle
 
 # Copy application from builder
 COPY --from=builder /rails /rails
 
-=======
-# Copy built app and bundle from builder
-COPY --from=builder /rails /rails
->>>>>>> a938e5a9
 EXPOSE 3000
 
 # Use Puma in production
