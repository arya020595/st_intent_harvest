--- conflicted
+++ resolved
@@ -46,12 +46,9 @@
                   <th>
                     <%= f.search_field :name_cont, class: 'form-control form-control-sm', placeholder: 'Search Name..', data: { action: "input->search-form#autoSubmit" } %>
                   </th>
-<<<<<<< HEAD
                   <th>
                     <%= f.search_field :parent_name_cont, class: 'form-control form-control-sm', placeholder: 'Search Parent..', data: { action: "input->search-form#autoSubmit" } %>
                   </th>
-=======
->>>>>>> 1fe9cebb
                   <th></th>
                   <th></th>
                 </tr>
