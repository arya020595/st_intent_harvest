--- conflicted
+++ resolved
@@ -1,8 +1,4 @@
-<<<<<<< HEAD
 <div class="d-flex flex-column flex-shrink-0 p-3 sidebar-bg" style="width: 280px; height: auto">
-=======
-<div id="sidebar" class="d-flex flex-column flex-shrink-0 p-3 sidebar-bg" style="width: 280px; height: auto; transition: all 0.3s;">
->>>>>>> ba2a42e2
   <a href="<%= root_path %>" class="d-flex align-items-center mb-3 mb-md-0 me-md-auto link-dark text-decoration-none">
     <!-- <span class="fs-4">ST Dashboard</span> -->
   </a>
