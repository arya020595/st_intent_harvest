<nav class="navbar navbar-expand-lg navbar-dark bg-light shadow">
  <div class="container-fluid">
    <%= image_tag "intent-harvest-logo.png", alt: "Intent Harvest Logo", class: "d-inline-block align-text-top me-2", height: "70" %>
    <button class="navbar-toggler" type="button" data-bs-toggle="collapse" data-bs-target="#navbarNav" aria-controls="navbarNav" aria-expanded="false" aria-label="Toggle navigation">
      <span class="navbar-toggler-icon"></span>
    </button>

    <div class="ms-auto d-flex align-items-center">
      <ul class="navbar-nav ms-auto">
        <li class="nav-item dropdown user-account-box">
<<<<<<< HEAD
        <a class="nav-link dropdown-toggle text-dark" href="#" id="userDropdown" role="button" data-bs-toggle="dropdown" aria-expanded="false" 
          style="border: 0; outline: 0; box-shadow: none;">
          <i class="bi bi-person-circle" style="color: #29B6F6; font-size: 24px; margin-right: 10px"></i> <%= current_user.name %>
        </a>

=======
          <a class="nav-link dropdown-toggle text-dark" href="#" id="userDropdown" role="button" data-bs-toggle="dropdown" aria-expanded="false" 
          style="border: 0; outline: 0; box-shadow: none;">
            <i class="bi bi-person-circle" style="color: #29B6F6; font-size: 24px; margin-right: 10px"></i> <%= current_user.name %>
          </a>
>>>>>>> 7fc8c083
          <ul class="dropdown-menu dropdown-menu-end" aria-labelledby="userDropdown">
            <li><%= link_to "Profile", edit_user_registration_path, class: "dropdown-item" %></li>
            <li><hr class="dropdown-divider"></li>
            <li><%= button_to "Logout", destroy_user_session_path, method: :delete, class: "dropdown-item" %></li>
          </ul>
        </li>
      </ul>
    </div>

  </div>
</nav><|MERGE_RESOLUTION|>--- conflicted
+++ resolved
@@ -1,25 +1,19 @@
 <nav class="navbar navbar-expand-lg navbar-dark bg-light shadow">
   <div class="container-fluid">
+
     <%= image_tag "intent-harvest-logo.png", alt: "Intent Harvest Logo", class: "d-inline-block align-text-top me-2", height: "70" %>
-    <button class="navbar-toggler" type="button" data-bs-toggle="collapse" data-bs-target="#navbarNav" aria-controls="navbarNav" aria-expanded="false" aria-label="Toggle navigation">
-      <span class="navbar-toggler-icon"></span>
+
+    <button id="sidebarToggle" class="btn btn-outline-primary me-2" type="button">
+      <i class="bi bi-list"></i>
     </button>
 
     <div class="ms-auto d-flex align-items-center">
       <ul class="navbar-nav ms-auto">
         <li class="nav-item dropdown user-account-box">
-<<<<<<< HEAD
-        <a class="nav-link dropdown-toggle text-dark" href="#" id="userDropdown" role="button" data-bs-toggle="dropdown" aria-expanded="false" 
-          style="border: 0; outline: 0; box-shadow: none;">
-          <i class="bi bi-person-circle" style="color: #29B6F6; font-size: 24px; margin-right: 10px"></i> <%= current_user.name %>
-        </a>
-
-=======
-          <a class="nav-link dropdown-toggle text-dark" href="#" id="userDropdown" role="button" data-bs-toggle="dropdown" aria-expanded="false" 
-          style="border: 0; outline: 0; box-shadow: none;">
+          <a class="nav-link dropdown-toggle text-dark" href="#" id="userDropdown" role="button" data-bs-toggle="dropdown" aria-expanded="false"
+             style="border: 0; outline: 0; box-shadow: none;">
             <i class="bi bi-person-circle" style="color: #29B6F6; font-size: 24px; margin-right: 10px"></i> <%= current_user.name %>
           </a>
->>>>>>> 7fc8c083
           <ul class="dropdown-menu dropdown-menu-end" aria-labelledby="userDropdown">
             <li><%= link_to "Profile", edit_user_registration_path, class: "dropdown-item" %></li>
             <li><hr class="dropdown-divider"></li>
