<<<<<<< HEAD
<% content_for :title, "Inventory | ST Intent Harvest" %>
<div id="inventory">
<div class="inventory-page">
  <h1>Inventory</h1>

<button type="button" class="add-button btn btn-primary" id="openModalBtn">
  <%= fa_icon "plus-circle", class: "text-muted me-2 align-middle" %> Add Inventory
</button>



  <!-- INVENTORY TABLE WITH FILTER FORM -->
  <%= search_form_for @q, url: inventories_path, method: :get do |f| %>
    <div class="inventory-table-container mt-4">
      <table id="inventoryTable">
        <thead>
            <tr>
                <th></th>
                <th class="header-row">
                  <%= sort_link(@q, :name, 'Name') %>
                </th>
                <th>
                  <%= sort_link(@q, :category_id, 'Category') %>
                </th>
                <th>
                  <%= sort_link(@q, :unit_id, 'Unit') %>
                </th>
                <th class="text-center">
                  <%= sort_link(@q, :quantity, 'Quantity') %>
                </th>
                <th class="text-center">
                  <%= sort_link(@q, :input_date, 'Input Date') %>
                </th>
                <th class="text-center">
                  <%= sort_link(@q, :price, 'Price') %>
                </th>
          </tr>

          <!-- FILTER ROW -->
          <tr>
          <th>
              <div class="filter-buttons">
                <%= button_tag "Search", type: "submit", class: "btn filter-btn" %>
                <%= link_to "Reset", inventories_path, class: "btn reset-btn" %>
              </div>
            </th>
            <th><%= f.text_field :name_cont, class: "form-control form-control-sm", placeholder: "Search Name" %></th>
            <th>
                <%= f.select :category_id_eq,
                            options_from_collection_for_select(@categories, :id, :name),
                            { include_blank: "Select Category" },
                            class: "form-control form-control-sm" %>
              </th>
              <th>
                <%= f.select :unit_id_eq,
                            options_from_collection_for_select(@units, :id, :name),
                            { include_blank: "Select Unit" },
                            class: "form-control form-control-sm" %>
              </th>
              <th></th>


                <th class="text-center">
                  <div class="input-group input-group-sm"
                          data-controller="flatpickr"
                          data-flatpickr-mode-value="range"
                          data-flatpickr-date-format-value="d-m-Y"
                          data-flatpickr-field-name-value="q[input_date]"
                      >
                    <input type="text"
                           class="form-control form-control-sm cursor-pointer"
                           placeholder="Select Date Range"
                           data-flatpickr-target="input"
                           >
                  </div>
                  <%= f.hidden_field :input_date_gteq, value: params.dig(:q, :input_date_gteq) %>
                  <%= f.hidden_field :input_date_lteq, value: params.dig(:q, :input_date_lteq) %>
                </th>
          </tr>
        </thead>

        <tbody>
          <% if @inventories.any? %>
            <% @inventories.each do |inventory| %>
              <tr data-supplier="<%= inventory.supplier %>">
                <td class="text-center">
                  <a href="#" title="Info" class="mx-1" data-turbo="false"><i class="bi bi-info-circle-fill info-icon text-primary" data-id="<%= inventory.id %>"></i></a>
                  <a href="#" title="Edit" class="mx-1" data-turbo="false"><i class="bi bi-pencil-fill edit-icon text-warning" data-id="<%= inventory.id %>"></i></a>
                  <a href="#" title="Delete" class="mx-1" data-turbo="false"><i class="bi bi-trash-fill delete-icon text-danger" data-id="<%= inventory.id %>"></i></a>
                </td>
                <td><%= inventory.name %></td>
                <td data-id="<%= inventory.category_id %>"><%= inventory.category&.name %></td>
                <td data-id="<%= inventory.unit_id %>"><%= inventory.unit&.name %></td>
                <td><%= inventory.stock_quantity %></td>
                <td><%= inventory.input_date.strftime("%d-%m-%Y") if inventory.input_date %></td>
                <td>RM <%= number_with_precision(inventory.price, precision: 2, delimiter: ',') %></td>
              </tr>
            <% end %>
          <% else %>
            <tr id="noDataRow" style="text-align: center; color: #6c757d;">
              <td colspan="8">
                <i class="fa fa-exclamation-circle"></i> There is no data!
              </td>
            </tr>
=======
<div id="url-manager"></div>
<div id="inventories" class="container-fluid px-4 py-4 inventories-list" data-controller="multi-sort">
  <div class="card shadow-sm">
    <div class="inventories_page">
      <h1 class="mb-0">Inventory</h1>
      <div class="d-flex justify-content-end">
        <% if record_policy(Inventory.new, InventoryPolicy).new? %>
          <%= link_to new_inventory_path,
                      class: "add-button btn btn-primary btn-sm",
                      **modal_link_data do %>
            <i class="bi bi-plus-circle-fill text-white me-1"></i> Add Inventory
>>>>>>> cc5e6746
          <% end %>
        <% else %>
          <%= link_to new_inventory_path,
                      class: "add-button btn btn-primary btn-sm" do %>
            <i class="bi bi-plus-circle-fill text-white me-1"></i> Add Inventory
          <% end %>
        <% end %>
      </div>
      <div class="card-body">
        <%= search_form_for @q, url: inventories_path, html: { id: 'inventory-search-form', data: { controller: "search-form", action: "submit->search-form#resetPage" } } do |f| %>
          <div class="table-responsive">
            <table class="table table-hover table-sm mb-0">
              <thead class="header-row">
                <tr class="header-row">
                  <th></th>
                  <th class="text-center">
                    <%= sort_link(@q, :name, 'Name') %>
                  </th>
                  <th class="text-center">
                    <%= sort_link(@q, :category_id, 'Category') %>
                  </th>
                  <th class="text-center">
                    <%= sort_link(@q, :unit_id, 'Unit') %>
                  </th>
                  <th class="text-center">
                    <%= sort_link(@q, :stock_quantity, 'Quantity') %>
                  </th>
                  <th class="text-center">
                    <%= sort_link(@q, :input_date, 'Input Date') %>
                  </th>
                  <th class="text-center">
                    <%= sort_link(@q, :price, 'Price') %>
                  </th>
                </tr>
                <tr>
                  <th class="text-center">
                    <div class="filter-buttons">
                      <%= button_tag 'Search', type: "submit", class: 'btn filter-btn' %>
                      <%= link_to 'Reset', inventories_path, class: 'btn reset-btn' %>
                    </div>
                  </th>
                  <th>
                    <%= f.search_field :name_cont, class: 'form-control form-control-sm', placeholder: 'Search Name..' %>
                  </th>
                  <th>
                    <%= f.select :category_id_eq,
                                options_from_collection_for_select(@categories, :id, :name),
                                { include_blank: "Select Category" },
                                class: "form-select form-select-sm" %>
                  </th>
                  <th>
                    <%= f.select :unit_id_eq,
                                options_from_collection_for_select(@units, :id, :name),
                                { include_blank: "Select Unit" },
                                class: "form-select form-select-sm" %>
                  </th>
                  <th></th>
                  <th class="text-center">
                    <div class="input-group input-group-sm"
                              data-controller="flatpickr"
                              data-flatpickr-mode-value="range"
                              data-flatpickr-date-format-value="d-m-Y"
                              data-flatpickr-field-name-value="q[input_date]"
                          >
                      <input type="text"
                             class="form-control form-control-sm cursor-pointer"
                             placeholder="Select Date Range"
                             data-flatpickr-target="input"
                             >
                      <span class="input-group-text cursor-pointer" data-action="click->flatpickr#open">
                        <i class="bi bi-calendar-range"></i>
                      </span>
                    </div>
                    <%= f.hidden_field :input_date_gteq, value: params.dig(:q, :input_date_gteq) %>
                    <%= f.hidden_field :input_date_lteq, value: params.dig(:q, :input_date_lteq) %>
                  </th>
                  <th></th>
                </tr>
              </thead>
              <tbody id="inventory_rows">
                <% if @inventories.any? %>
                  <%= render partial: 'inventory_row', collection: @inventories, as: :inventory %>
                <% else %>
                  <tr>
                    <td colspan="7" class="text-center text-muted py-4">
                      No inventories found.
                      <% if record_policy(Inventory.new, InventoryPolicy).new? %>
                        <%= link_to 'Add a new inventory', new_inventory_path, class: 'text-decoration-none', **modal_link_data %>
                      <% else %>
                        <%= link_to 'Add a new inventory', new_inventory_path, class: 'text-decoration-none' %>
                      <% end %>
                    </td>
                  </tr>
                <% end %>
              </tbody>
            </table>
          </div>
        <% end %>
        <div class="d-flex justify-content-between align-items-center mt-3">
          <div class="d-flex align-items-center gap-2">
            <span class="text-muted small">Show</span>
            <%= per_page_selector(current: params[:per_page] || 10) %>
            <span class="text-muted small">
              <%== @pagy.info_tag(item_name: 'Inventories') %>
            </span>
          </div>
          <div>
            <%== pagy_bootstrap_nav(@pagy) if @pagy.pages > 1 %>
          </div>
        </div>
      </div>
    </div>
  </div>
</div>
<%= render "modal" %><|MERGE_RESOLUTION|>--- conflicted
+++ resolved
@@ -1,4 +1,3 @@
-<<<<<<< HEAD
 <% content_for :title, "Inventory | ST Intent Harvest" %>
 <div id="inventory">
 <div class="inventory-page">
@@ -103,19 +102,6 @@
                 <i class="fa fa-exclamation-circle"></i> There is no data!
               </td>
             </tr>
-=======
-<div id="url-manager"></div>
-<div id="inventories" class="container-fluid px-4 py-4 inventories-list" data-controller="multi-sort">
-  <div class="card shadow-sm">
-    <div class="inventories_page">
-      <h1 class="mb-0">Inventory</h1>
-      <div class="d-flex justify-content-end">
-        <% if record_policy(Inventory.new, InventoryPolicy).new? %>
-          <%= link_to new_inventory_path,
-                      class: "add-button btn btn-primary btn-sm",
-                      **modal_link_data do %>
-            <i class="bi bi-plus-circle-fill text-white me-1"></i> Add Inventory
->>>>>>> cc5e6746
           <% end %>
         <% else %>
           <%= link_to new_inventory_path,
