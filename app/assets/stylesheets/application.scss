--- conflicted
+++ resolved
@@ -1,8 +1,7 @@
 @import "bootstrap";
 @import "dashboard";
-<<<<<<< HEAD
 @import "inventories";
-
+@import "workers";
 
 .sidebar-bg {
   background-image: image-url('sidebar-background.png');
@@ -42,7 +41,4 @@
   .nav-link.active i.bi {
     color: #ffffff !important;
   }
-}
-=======
-@import "workers";
->>>>>>> a733d4c9
+}