--- conflicted
+++ resolved
@@ -2,13 +2,9 @@
 @import "dashboard";
 @import "login";
 @import "sidebar";
-<<<<<<< HEAD
 @import "font-awesome";
 @import "inventories";
-=======
 @import "payslip";
-@import "font-awesome";
->>>>>>> b3c699bc
 
 * {
   font-family: "Nunito", sans-serif;
