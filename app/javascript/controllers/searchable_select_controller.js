--- conflicted
+++ resolved
@@ -157,13 +157,10 @@
         optionEl.classList.add("selected");
       }
 
-<<<<<<< HEAD
       optionEl.addEventListener("click", () => this.selectOption(opt.value));
       optionEl.addEventListener("mouseenter", () => {
         this.highlightOptionByElement(optionEl);
       });
-=======
->>>>>>> f0d47bdd
       this.optionsContainer.appendChild(optionEl);
     });
 
@@ -219,26 +216,8 @@
         e.preventDefault();
         this.highlightPreviousOption();
       } else if (e.key === "Enter") {
-<<<<<<< HEAD
         e.preventDefault();
         this.selectHighlightedOption();
-=======
-        const firstOption = this.optionsContainer.querySelector(
-          ".searchable-select-option"
-        );
-        if (firstOption) {
-          const value = firstOption.dataset.value;
-          this.selectOption(value);
-        }
-      }
-    });
-
-    this.optionsContainer.addEventListener("click", (e) => {
-      const optionEl = e.target.closest(".searchable-select-option");
-      if (optionEl) {
-        const value = optionEl.dataset.value;
-        this.selectOption(value);
->>>>>>> f0d47bdd
       }
     });
 
